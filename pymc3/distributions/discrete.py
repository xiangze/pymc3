from functools import partial

import numpy as np
import theano
import theano.tensor as T
from scipy import stats

from .dist_math import bound, factln, binomln, betaln, logpow
from .distribution import Discrete, draw_values, generate_samples

__all__ = ['Binomial',  'BetaBinomial',  'Bernoulli',  'Poisson',
           'NegativeBinomial', 'ConstantDist', 'ZeroInflatedPoisson',
           'DiscreteUniform', 'Geometric', 'Categorical']


class Binomial(Discrete):
    R"""
    Binomial log-likelihood.

    The discrete probability distribution of the number of successes
    in a sequence of n independent yes/no experiments, each of which
    yields success with probability p.

    .. math:: f(x \mid n, p) = \binom{n}{x} p^x (1-p)^{n-x}

    ========  ==========================================
    Support   :math:`x \in \{0, 1, \ldots, n\}`
    Mean      :math:`n p`
    Variance  :math:`n p (1 - p)`
    ========  ==========================================

    Parameters
    ----------
    n : int
        Number of Bernoulli trials (n >= 0).
    p : float
        Probability of success in each trial (0 < p < 1).
    """
    def __init__(self, n, p, *args, **kwargs):
        super(Binomial, self).__init__(*args, **kwargs)
        self.n = n
        self.p = p
        self.mode = T.cast(T.round(n * p), self.dtype)

    def random(self, point=None, size=None, repeat=None):
        n, p = draw_values([self.n, self.p], point=point)
        return generate_samples(stats.binom.rvs, n=n, p=p,
                                dist_shape=self.shape,
                                size=size)

    def logp(self, value):
        n = self.n
        p = self.p

        return bound(
            binomln(n, value) + logpow(p, value) + logpow(1 - p, n - value),
            0 <= value, value <= n,
            0 <= p, p <= 1)


class BetaBinomial(Discrete):
    R"""
    Beta-binomial log-likelihood.

    Equivalent to binomial random variable with success probability
    drawn from a beta distribution.

    .. math::

       f(x \mid \alpha, \beta, n) =
           \binom{n}{x}
           \frac{B(x + \alpha, n - x + \beta)}{B(\alpha, \beta)}

    ========  =================================================================
    Support   :math:`x \in \{0, 1, \ldots, n\}`
    Mean      :math:`n \dfrac{\alpha}{\alpha + \beta}`
    Variance  :math:`n \dfrac{\alpha \beta}{(\alpha+\beta)^2 (\alpha+\beta+1)}`
    ========  =================================================================

    Parameters
    ----------
    n : int
        Number of Bernoulli trials (n >= 0).
    alpha : float
        alpha > 0.
    beta : float
        beta > 0.
    """
    def __init__(self, alpha, beta, n, *args, **kwargs):
        super(BetaBinomial, self).__init__(*args, **kwargs)
        self.alpha = alpha
        self.beta = beta
        self.n = n
        self.mode = T.cast(T.round(alpha / (alpha + beta)), 'int8')

    def _random(self, alpha, beta, n, size=None):
        size = size or 1
        p = np.atleast_1d(stats.beta.rvs(a=alpha, b=beta, size=np.prod(size)))
        # Sometimes scipy.beta returns nan. Ugh.
        while np.any(np.isnan(p)):
            i = np.isnan(p)
            p[i] = stats.beta.rvs(a=alpha, b=beta, size=np.sum(i))
        # Sigh...
        _n, _p, _size = np.atleast_1d(n).flatten(), p.flatten(), np.prod(size)
        samples = np.reshape(stats.binom.rvs(n=_n, p=_p, size=_size), size)
        return samples

    def random(self, point=None, size=None, repeat=None):
        alpha, beta, n = \
            draw_values([self.alpha, self.beta, self.n], point=point)
        return generate_samples(self._random, alpha=alpha, beta=beta, n=n,
                                dist_shape=self.shape,
                                size=size)

    def logp(self, value):
        alpha = self.alpha
        beta = self.beta
        return bound(binomln(self.n, value)
                     + betaln(value + alpha, self.n - value + beta)
                     - betaln(alpha, beta),
                     value >= 0, value <= self.n,
                     alpha > 0, beta > 0)


class Bernoulli(Discrete):
    R"""Bernoulli log-likelihood

    The Bernoulli distribution describes the probability of successes
    (x=1) and failures (x=0).

    .. math:: f(x \mid p) = p^{x} (1-p)^{1-x}

    ========  ======================
    Support   :math:`x \in \{0, 1\}`
    Mean      :math:`p`
    Variance  :math:`p (1 - p)`
    ========  ======================

    Parameters
    ----------
    p : float
        Probability of success (0 < p < 1).
    """
    def __init__(self, p, *args, **kwargs):
        super(Bernoulli, self).__init__(*args, **kwargs)
        self.p = p
        self.mode = T.cast(T.round(p), 'int8')

    def random(self, point=None, size=None, repeat=None):
        p = draw_values([self.p], point=point)
        return generate_samples(stats.bernoulli.rvs, p,
                                dist_shape=self.shape,
                                size=size)

    def logp(self, value):
        p = self.p
        return bound(
            T.switch(value, T.log(p), T.log(1 - p)),
            value >= 0, value <= 1,
            p >= 0, p <= 1)


class Poisson(Discrete):
    R"""
    Poisson log-likelihood.

    Often used to model the number of events occurring in a fixed period
    of time when the times at which events occur are independent.

    .. math:: f(x \mid \mu) = \frac{e^{-\mu}\mu^x}{x!}

    ========  ==========================
    Support   :math:`x \in \mathbb{N}_0`
    Mean      :math:`\mu`
    Variance  :math:`\mu`
    ========  ==========================

    Parameters
    ----------
    mu : float
        Expected number of occurrences during the given interval
        (mu >= 0).

    Notes
    -----
    The Poisson distribution can be derived as a limiting case of the
    binomial distribution.
    """
    def __init__(self, mu, *args, **kwargs):
        super(Poisson, self).__init__(*args, **kwargs)
        self.mu = mu
        self.mode = T.floor(mu).astype('int32')

    def random(self, point=None, size=None, repeat=None):
        mu = draw_values([self.mu], point=point)
        return generate_samples(stats.poisson.rvs, mu,
                                dist_shape=self.shape,
                                size=size)

    def logp(self, value):
        mu = self.mu
        log_prob =  bound(
            logpow(mu, value) - factln(value) - mu,
            mu >= 0, value >= 0)
        # Return zero when mu and value are both zero
        return T.switch(1 * T.eq(mu, 0) * T.eq(value, 0),
                        0, log_prob)


class NegativeBinomial(Discrete):
    R"""
    Negative binomial log-likelihood.

    The negative binomial distribution describes a Poisson random variable
    whose rate parameter is gamma distributed.

    .. math::

       f(x \mid \mu, \alpha) =
           \frac{\Gamma(x+\alpha)}{x! \Gamma(\alpha)}
           (\alpha/(\mu+\alpha))^\alpha (\mu/(\mu+\alpha))^x

    ========  ==========================
    Support   :math:`x \in \mathbb{N}_0`
    Mean      :math:`\mu`
    ========  ==========================

    Parameters
    ----------
    mu : float
        Poission distribution parameter (mu > 0).
    alpha : float
        Gamma distribution parameter (alpha > 0).
    """
    def __init__(self, mu, alpha, *args, **kwargs):
        super(NegativeBinomial, self).__init__(*args, **kwargs)
        self.mu = mu
        self.alpha = alpha
        self.mode = T.floor(mu).astype('int32')

    def random(self, point=None, size=None, repeat=None):
        mu, alpha = draw_values([self.mu, self.alpha], point=point)
        g = generate_samples(stats.gamma.rvs, alpha, scale=alpha / mu,
                             dist_shape=self.shape,
                             size=size)
        g[g == 0] = np.finfo(float).eps  # Just in case
        return stats.poisson.rvs(g)

    def logp(self, value):
        mu = self.mu
        alpha = self.alpha
        negbinom = bound(binomln(value + alpha - 1, value)
                         + logpow(mu / (mu + alpha), value)
                         + logpow(alpha / (mu + alpha), alpha),
                         value >= 0, mu > 0, alpha > 0)

        # Return Poisson when alpha gets very large.
        return T.switch(1 * (alpha > 1e10),
                        Poisson.dist(self.mu).logp(value),
                        negbinom)


class Geometric(Discrete):
    R"""
    Geometric log-likelihood.

    The probability that the first success in a sequence of Bernoulli
    trials occurs on the x'th trial.

    .. math:: f(x \mid p) = p(1-p)^{x-1}

    ========  =============================
    Support   :math:`x \in \mathbb{N}_{>0}`
    Mean      :math:`\dfrac{1}{p}`
    Variance  :math:`\dfrac{1 - p}{p^2}`
    ========  =============================

    Parameters
    ----------
    p : float
        Probability of success on an individual trial (0 < p <= 1).
    """
    def __init__(self, p, *args, **kwargs):
        super(Geometric, self).__init__(*args, **kwargs)
        self.p = p
        self.mode = 1

    def random(self, point=None, size=None, repeat=None):
        p = draw_values([self.p], point=point)
        return generate_samples(np.random.geometric, p,
                                dist_shape=self.shape,
                                size=size)

    def logp(self, value):
        p = self.p
        return bound(T.log(p) + logpow(1 - p, value - 1),
                     0 <= p, p <= 1, value >= 1)


class DiscreteUniform(Discrete):
    R"""
    Discrete uniform distribution.

    .. math:: f(x \mid lower, upper) = \frac{1}{upper-lower}

    ========  ===============================================
    Support   :math:`x \in {lower, lower + 1, \ldots, upper}`
    Mean      :math:`\dfrac{lower + upper}{2}`
    Variance  :math:`\dfrac{(upper - lower)^2}{12}`
    ========  ===============================================

    Parameters
    ----------
    lower : int
        Lower limit.
    upper : int
        Upper limit (upper > lower).
    """
    def __init__(self, lower, upper, *args, **kwargs):
        super(DiscreteUniform, self).__init__(*args, **kwargs)
        self.lower = T.floor(lower).astype('int32')
        self.upper = T.floor(upper).astype('int32')
        self.mode = T.floor((upper - lower) / 2.).astype('int32')

    def _random(self, lower, upper, size=None):
        # This way seems to be the only to deal with lower and upper
        # as array-like.
        samples = stats.uniform.rvs(lower, upper - lower - np.finfo(float).eps,
                                    size=size)
        return np.floor(samples).astype('int32')

    def random(self, point=None, size=None, repeat=None):
        lower, upper = draw_values([self.lower, self.upper], point=point)
        return generate_samples(self._random,
                                lower, upper,
                                dist_shape=self.shape,
                                size=size)

    def logp(self, value):
        upper = self.upper
        lower = self.lower
        return bound(-T.log(upper - lower + 1),
                     lower <= value, value <= upper)


class Categorical(Discrete):
    R"""
    Categorical log-likelihood.

    The most general discrete distribution.

    .. math:: f(x \mid p) = p_x

    ========  ===================================
    Support   :math:`x \in \{1, 2, \ldots, |p|\}`
    ========  ===================================

    Parameters
    ----------
    p : float
        p > 0 and the elements of p must sum to 1. They will be automatically
        rescaled otherwise.
    """
    def __init__(self, p, *args, **kwargs):
        super(Categorical, self).__init__(*args, **kwargs)
        try:
            self.k = T.shape(p)[-1].tag.test_value
        except AttributeError:
            self.k = T.shape(p)[-1]
        #self.p = T.as_tensor_variable(p)
<<<<<<< HEAD
        self.p = (p.T/T.sum(p,-1)).T    
=======
        self.p = (p.T/T.sum(p,-1)).T   
>>>>>>> 281a066a
        self.mode = T.argmax(p)


    def random(self, point=None, size=None, repeat=None):
        p, k = draw_values([self.p, self.k], point=point)
        return generate_samples(partial(np.random.choice, np.arange(k)),
                                p=p,
                                broadcast_shape=p.shape[:-1] or (1,),
                                dist_shape=self.shape,
                                size=size)

    def logp(self, value):
        p = self.p
        k = self.k

        sumto1 = theano.gradient.zero_grad(T.le(abs(T.sum(p, axis=-1) - 1), 1e-5))
        if p.ndim > 1:
            a = T.log(p[T.arange(p.shape[0]), value])
        else:
            a = T.log(p[value])
        return bound(a,
                     value >= 0, value <= (k - 1),
                     sumto1)


class ConstantDist(Discrete):
    """
    Constant log-likelihood.

    Parameters
    ----------
    value : float or int
        Constant parameter.
    """
    def __init__(self, c, *args, **kwargs):
        super(ConstantDist, self).__init__(*args, **kwargs)
        self.mean = self.median = self.mode = self.c = c

    def random(self, point=None, size=None, repeat=None):
        c = draw_values([self.c], point=point)
        dtype = np.array(c).dtype

        def _random(c, dtype=dtype, size=None):
            return np.full(size, fill_value=c, dtype=dtype)

        return generate_samples(_random, c=c, dist_shape=self.shape,
                                size=size).astype(dtype)

    def logp(self, value):
        c = self.c
        return bound(0, T.eq(value, c))


class ZeroInflatedPoisson(Discrete):
    def __init__(self, theta, z, *args, **kwargs):
        super(ZeroInflatedPoisson, self).__init__(*args, **kwargs)
        self.theta = theta
        self.z = z
        self.pois = Poisson.dist(theta)
        self.const = ConstantDist.dist(0)
        self.mode = self.pois.mode

    def random(self, point=None, size=None, repeat=None):
        theta = draw_values([self.theta], point=point)
        # To do: Finish me
        return None

    def logp(self, value):
        return T.switch(self.z,
                        self.pois.logp(value),
                        self.const.logp(value))<|MERGE_RESOLUTION|>--- conflicted
+++ resolved
@@ -368,11 +368,7 @@
         except AttributeError:
             self.k = T.shape(p)[-1]
         #self.p = T.as_tensor_variable(p)
-<<<<<<< HEAD
-        self.p = (p.T/T.sum(p,-1)).T    
-=======
         self.p = (p.T/T.sum(p,-1)).T   
->>>>>>> 281a066a
         self.mode = T.argmax(p)
 
 
